--- conflicted
+++ resolved
@@ -17,23 +17,16 @@
 package cats
 package effect
 
-<<<<<<< HEAD
 import cats.Eval.always
-=======
 import java.util.concurrent.atomic.AtomicInteger
 
->>>>>>> f0f7ac7b
 import cats.effect.laws.discipline.EffectTests
 import cats.implicits._
 import cats.kernel.laws.GroupLaws
 import cats.laws._
 import cats.laws.discipline._
 import org.scalacheck._
-<<<<<<< HEAD
 import scala.concurrent.Future
-=======
-
->>>>>>> f0f7ac7b
 import scala.util.{Failure, Success}
 
 class IOTests extends BaseTestsSuite {
@@ -174,13 +167,6 @@
     expected.value shouldEqual Some(Success(()))
   }
 
-<<<<<<< HEAD
-  testAsync("fromFuture works for values") { implicit ec =>
-    check { (a: Int, f: Int => Long) =>
-      IO.fromFuture(always(Future(f(a)))) <-> IO(f(a))
-    }
-  }
-=======
   testAsync("IO.async protects against multiple callback calls") { implicit ec =>
     val effect = new AtomicInteger()
 
@@ -217,9 +203,11 @@
     f.value shouldEqual Some(Success(30))
   }
 
-  implicit def eqIO[A: Eq]: Eq[IO[A]] = Eq by { ioa =>
-    var result: Option[Either[Throwable, A]] = None
->>>>>>> f0f7ac7b
+  testAsync("fromFuture works for values") { implicit ec =>
+    check { (a: Int, f: Int => Long) =>
+      IO.fromFuture(always(Future(f(a)))) <-> IO(f(a))
+    }
+  }
 
   testAsync("fromFuture works for exceptions") { implicit ec =>
     check { (ex: Throwable) =>
