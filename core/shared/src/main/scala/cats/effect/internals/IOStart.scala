--- conflicted
+++ resolved
@@ -42,24 +42,7 @@
           // Building a memoized IO - note we cannot use `IO.fromFuture`
           // because we need to link this `IO`'s cancellation with that
           // of the executing task
-<<<<<<< HEAD
           val fiber = IOFiber.build(p, conn2)
-=======
-          val io = IO.Async[A] { (ctx2, cb2) =>
-            // Short-circuit for already completed `Future`
-            p.future.value match {
-              case Some(value) =>
-                cb2.async(value.get)
-              case None =>
-                // Cancellation needs to be linked to the active task
-                ctx2.push(conn2.cancel)
-                p.future.onComplete { r =>
-                  ctx2.pop()
-                  cb2(r.get)
-                }
-            }
-          }
->>>>>>> 39c22ead
           // Signal the newly created fiber
           cb(Right(fiber))
         }
